/*
 * Copyright 2014 Google Inc.
 *
 * Licensed under the Apache License, Version 2.0 (the "License");
 * you may not use this file except in compliance with the License.
 * You may obtain a copy of the License at
 *
 *     http://www.apache.org/licenses/LICENSE-2.0
 *
 * Unless required by applicable law or agreed to in writing, software
 * distributed under the License is distributed on an "AS IS" BASIS,
 * WITHOUT WARRANTIES OR CONDITIONS OF ANY KIND, either express or implied.
 * See the License for the specific language governing permissions and
 * limitations under the License.
 */

package com.google.android.apps.muzei.render;

import android.annotation.TargetApi;
import android.app.ActivityManager;
import android.content.Context;
import android.graphics.Bitmap;
import android.graphics.BitmapFactory;
import android.graphics.Color;
import android.graphics.Rect;
import android.graphics.RectF;
import android.opengl.GLES20;
import android.opengl.GLSurfaceView;
import android.opengl.Matrix;
import android.os.Build;
import android.preference.PreferenceManager;
import android.util.DisplayMetrics;
import android.view.animation.AccelerateDecelerateInterpolator;
import android.view.animation.Interpolator;

import com.google.android.apps.muzei.ArtDetailViewport;
import com.google.android.apps.muzei.event.ArtworkSizeChangedEvent;
import com.google.android.apps.muzei.event.SwitchingPhotosStateChangedEvent;
import com.google.android.apps.muzei.util.LogUtil;
import com.google.android.apps.muzei.util.MathUtil;
import com.google.android.apps.muzei.util.TickingFloatAnimator;

import javax.microedition.khronos.egl.EGLConfig;
import javax.microedition.khronos.opengles.GL10;

import de.greenrobot.event.EventBus;

public class MuzeiBlurRenderer implements GLSurfaceView.Renderer {
    private static final String TAG = LogUtil.makeLogTag(MuzeiBlurRenderer.class);

    private static final int CROSSFADE_ANIMATION_DURATION = 750;
    private static final int BLUR_ANIMATION_DURATION = 750;

    public static final int DEFAULT_BLUR = 250; // max 500
    public static final int DEFAULT_GREY = 0; // max 500
    public static final int DEMO_DIM = 64;
    public static final int DEFAULT_MAX_DIM = 128; // technical max 255
    public static final float DIM_RANGE = 0.5f; // percent of max dim

    private boolean mDemoMode;
    private boolean mPreview;
    private int mMaxPrescaledBlurPixels;
    private int mBlurKeyframes = 3;
    private int mBlurredSampleSize;
    private int mMaxDim;
    private int mMaxGrey;

    // Model and view matrices. Projection and MVP stored in picture set
    private final float[] mMMatrix = new float[16];
    private final float[] mVMatrix = new float[16];

    private Callbacks mCallbacks;

    private float mAspectRatio;
    private int mHeight;

    private GLPictureSet mCurrentGLPictureSet;
    private GLPictureSet mNextGLPictureSet;
    private GLColorOverlay mColorOverlay;

    private BitmapRegionLoader mQueuedNextBitmapRegionLoader;

    private boolean mSurfaceCreated;

    private volatile float mNormalOffsetX;
    private volatile RectF mCurrentViewport = new RectF(); // [-1, -1] to [1, 1], flipped

    private Context mContext;

    private boolean mIsBlurred = true;
    private boolean mBlurRelatedToArtDetailMode = false;
    private Interpolator mBlurInterpolator = new AccelerateDecelerateInterpolator();
    private TickingFloatAnimator mBlurAnimator;
    private TickingFloatAnimator mCrossfadeAnimator = TickingFloatAnimator.create().from(0);

    public MuzeiBlurRenderer(Context context, Callbacks callbacks) {
        mContext = context;
        mCallbacks = callbacks;

        mBlurKeyframes = getNumberOfKeyframes();
        mBlurAnimator = TickingFloatAnimator.create().from(mBlurKeyframes);

        mCurrentGLPictureSet = new GLPictureSet(0);
        mNextGLPictureSet = new GLPictureSet(1); // for transitioning to next pictures
        setNormalOffsetX(0);
        recomputeMaxPrescaledBlurPixels();
        recomputeMaxDimAmount();
        recomputeGreyAmount();
    }

    @TargetApi(Build.VERSION_CODES.KITKAT)
    private int getNumberOfKeyframes() {
        if (Build.VERSION.SDK_INT >= Build.VERSION_CODES.KITKAT) {
            ActivityManager activityManager = (ActivityManager)
                    mContext.getSystemService(Context.ACTIVITY_SERVICE);
            if (activityManager.isLowRamDevice()) {
                return 1;
            }
        }

        return 5;
    }

    public void recomputeMaxPrescaledBlurPixels() {
        // Compute blur sizes
        float maxBlurRadiusOverScreenHeight = PreferenceManager
                .getDefaultSharedPreferences(mContext).getInt("blur_amount", DEFAULT_BLUR)
                * 0.0001f;
        DisplayMetrics dm = mContext.getResources().getDisplayMetrics();
        int maxBlurPx = (int) (dm.heightPixels * maxBlurRadiusOverScreenHeight);
        mBlurredSampleSize = 4;
        while (maxBlurPx / mBlurredSampleSize > ImageBlurrer.MAX_SUPPORTED_BLUR_PIXELS) {
            mBlurredSampleSize <<= 1;
        }
        mMaxPrescaledBlurPixels = maxBlurPx / mBlurredSampleSize;
    }

    public void recomputeMaxDimAmount() {
        mMaxDim = PreferenceManager
                .getDefaultSharedPreferences(mContext).getInt("dim_amount", DEFAULT_MAX_DIM);
    }

    public void recomputeGreyAmount() {
        mMaxGrey = PreferenceManager
                .getDefaultSharedPreferences(mContext).getInt("grey_amount", DEFAULT_GREY);
    }

    public void onSurfaceCreated(GL10 unused, EGLConfig config) {
        mSurfaceCreated = false;
        GLES20.glEnable(GLES20.GL_BLEND);
//        GLES20.glBlendFunc(GLES20.GL_SRC_ALPHA, GLES20.GL_ONE_MINUS_SRC_ALPHA);
        GLES20.glBlendFuncSeparate(GLES20.GL_SRC_ALPHA, GLES20.GL_ONE_MINUS_SRC_ALPHA,
                GLES20.GL_ONE, GLES20.GL_ONE);
        GLES20.glClearColor(0, 0, 0, 0);

        // Set the camera position (View matrix)
        Matrix.setLookAtM(mVMatrix, 0,
                0, 0, 1,
                0, 0, -1,
                0, 1, 0);

        GLColorOverlay.initGl();
        GLPicture.initGl();

        mColorOverlay = new GLColorOverlay(0);

        mSurfaceCreated = true;
        if (mQueuedNextBitmapRegionLoader != null) {
            BitmapRegionLoader loader = mQueuedNextBitmapRegionLoader;
            mQueuedNextBitmapRegionLoader = null;
            setAndConsumeBitmapRegionLoader(loader);
        }
    }

    public void onSurfaceChanged(GL10 unused, int width, int height) {
        GLES20.glViewport(0, 0, width, height);
        hintViewportSize(width, height);
        if (!mDemoMode && !mPreview) {
            // Reset art detail viewports
            ArtDetailViewport.getInstance().setViewport(0, 0, 0, 0, 0, false);
            ArtDetailViewport.getInstance().setViewport(1, 0, 0, 0, 0, false);
        }
        mCurrentGLPictureSet.recomputeTransformMatrices();
        mNextGLPictureSet.recomputeTransformMatrices();
        recomputeMaxPrescaledBlurPixels();
    }

    public void hintViewportSize(int width, int height) {
        mHeight = height;
        mAspectRatio = width * 1f / height;
    }

    public void onDrawFrame(GL10 unused) {
        GLES20.glClear(GLES20.GL_COLOR_BUFFER_BIT);

        Matrix.setIdentityM(mMMatrix, 0);

        boolean stillAnimating = mCrossfadeAnimator.tick();
        stillAnimating |= mBlurAnimator.tick();

        if (mBlurRelatedToArtDetailMode) {
            mCurrentGLPictureSet.recomputeTransformMatrices();
            mNextGLPictureSet.recomputeTransformMatrices();
        }

        float dimAmount = mCurrentGLPictureSet.mDimAmount;
        mCurrentGLPictureSet.drawFrame(1);
        if (mCrossfadeAnimator.isRunning()) {
            dimAmount = MathUtil.interpolate(dimAmount, mNextGLPictureSet.mDimAmount,
                    mCrossfadeAnimator.currentValue());
            mNextGLPictureSet.drawFrame(mCrossfadeAnimator.currentValue());
        }

        mColorOverlay.setColor(Color.argb((int) (dimAmount
                * mBlurAnimator.currentValue() / mBlurKeyframes), 0, 0, 0));
        mColorOverlay.draw(mMMatrix); // don't need any perspective or anything for color overlay

        if (stillAnimating) {
            mCallbacks.requestRender();
        }
    }

    public void setNormalOffsetX(float x) {
        mNormalOffsetX = MathUtil.constrain(0, 1, x);
        onViewportChanged();
    }

    private void onViewportChanged() {
        mCurrentGLPictureSet.recomputeTransformMatrices();
        mNextGLPictureSet.recomputeTransformMatrices();
        if (mSurfaceCreated) {
            mCallbacks.requestRender();
        }
    }

    private float blurRadiusAtFrame(float f) {
        return mMaxPrescaledBlurPixels * mBlurInterpolator.getInterpolation(f / mBlurKeyframes);
    }

    public void setAndConsumeBitmapRegionLoader(final BitmapRegionLoader bitmapRegionLoader) {
        if (!mSurfaceCreated) {
            mQueuedNextBitmapRegionLoader = bitmapRegionLoader;
            return;
        }

        if (mCrossfadeAnimator.isRunning()) {
            if (mQueuedNextBitmapRegionLoader != null) {
                mQueuedNextBitmapRegionLoader.destroy();
            }
            mQueuedNextBitmapRegionLoader = bitmapRegionLoader;
            return;
        }

        if (!mDemoMode && !mPreview) {
            EventBus.getDefault().postSticky(new SwitchingPhotosStateChangedEvent(
                    mNextGLPictureSet.mId, true));
            EventBus.getDefault().postSticky(new ArtworkSizeChangedEvent(
                    bitmapRegionLoader.getWidth(), bitmapRegionLoader.getHeight()));
            ArtDetailViewport.getInstance().setDefaultViewport(mNextGLPictureSet.mId,
                    bitmapRegionLoader.getWidth() * 1f / bitmapRegionLoader.getHeight(),
                    mAspectRatio);
        }

        mNextGLPictureSet.load(bitmapRegionLoader);

        mCrossfadeAnimator
                .from(0).to(1)
                .withDuration(CROSSFADE_ANIMATION_DURATION)
                .withEndListener(new Runnable() {
                    @Override
                    public void run() {
                        // swap current and next picturesets
                        final GLPictureSet oldGLPictureSet = mCurrentGLPictureSet;
                        mCurrentGLPictureSet = mNextGLPictureSet;
                        mNextGLPictureSet = new GLPictureSet(oldGLPictureSet.mId);
                        mCallbacks.requestRender();
                        oldGLPictureSet.destroyPictures();
                        if (!mDemoMode) {
                            EventBus.getDefault().postSticky(new SwitchingPhotosStateChangedEvent(
                                    mCurrentGLPictureSet.mId, false));
                        }
                        System.gc();
                        if (mQueuedNextBitmapRegionLoader != null) {
                            BitmapRegionLoader queuedNextBitmapRegionLoader
                                    = mQueuedNextBitmapRegionLoader;
                            mQueuedNextBitmapRegionLoader = null;
                            setAndConsumeBitmapRegionLoader(queuedNextBitmapRegionLoader);
                        }
                    }
                })
                .start();
        mCallbacks.requestRender();
    }

    public void setDemoMode(boolean demoMode) {
        mDemoMode = demoMode;
    }
    public void setIsPreview(boolean preview) {
        mPreview = preview;
    }

    private class GLPictureSet {
        private int mId;
        private volatile float[] mPMatrix = new float[16];
        private final float[] mMVPMatrix = new float[16];
        private GLPicture[] mPictures = new GLPicture[mBlurKeyframes + 1];
        private boolean mHasBitmap = false;
        private float mBitmapAspectRatio = 1f;
        private int mDimAmount = 0;

        public GLPictureSet(int id) {
            mId = id;
        }

        public void load(BitmapRegionLoader bitmapRegionLoader) {
            mHasBitmap = (bitmapRegionLoader != null);
            mBitmapAspectRatio = mHasBitmap
                    ? bitmapRegionLoader.getWidth() * 1f / bitmapRegionLoader.getHeight()
                    : 1f;

            mDimAmount = DEFAULT_MAX_DIM;

            destroyPictures();

            if (bitmapRegionLoader != null) {
                BitmapFactory.Options options = new BitmapFactory.Options();
                Rect rect = new Rect();
                int originalWidth = bitmapRegionLoader.getWidth();
                int originalHeight = bitmapRegionLoader.getHeight();

                // Calculate image darkness to determine dim amount
                rect.set(0, 0, originalWidth, originalHeight);
                options.inSampleSize = ImageUtil.calculateSampleSize(originalHeight, 64);
                Bitmap tempBitmap = bitmapRegionLoader.decodeRegion(rect, options);
                float darkness = ImageUtil.calculateDarkness(tempBitmap);
                mDimAmount = mDemoMode
                        ? DEMO_DIM
                        : (int) (mMaxDim * ((1 - DIM_RANGE) + DIM_RANGE * Math.sqrt(darkness)));
                tempBitmap.recycle();

                // Create the GLPicture objects
                mPictures[0] = new GLPicture(bitmapRegionLoader, mHeight);
                if (mMaxPrescaledBlurPixels == 0 && mMaxGrey == 0) {
                    for (int f = 1; f <= mBlurKeyframes; f++) {
                        mPictures[f] = mPictures[0];
                    }
                } else {
<<<<<<< HEAD
                    ImageBlurrer blurrer = new ImageBlurrer(mContext);
=======
                    int sampleSizeTargetHeight, scaledHeight, scaledWidth;
                    if (mMaxPrescaledBlurPixels > 0) {
                        sampleSizeTargetHeight = mHeight / mBlurredSampleSize;

                        // Note that image width should be a multiple of 4 to avoid
                        // issues with RenderScript allocations.
                        scaledHeight = Math.max(2, MathUtil.floorEven(
                                mHeight / mBlurredSampleSize));
                        scaledWidth = Math.max(4, MathUtil.roundMult4(
                                (int) (scaledHeight * mBitmapAspectRatio)));
                    } else {
                        sampleSizeTargetHeight = mHeight;

                        // Note that image width should be a multiple of 4 to avoid
                        // issues with RenderScript allocations.
                        scaledHeight = Math.max(2, MathUtil.floorEven(mHeight));
                        scaledWidth = Math.max(4, MathUtil.roundMult4(
                                (int) (scaledHeight * mBitmapAspectRatio)));
                    }

>>>>>>> 9ed446ff
                    // To blur, first load the entire bitmap region, but at a very large
                    // sample size that's appropriate for the final blurred image
                    options.inSampleSize = ImageUtil.calculateSampleSize(
                            originalHeight, sampleSizeTargetHeight);
                    rect.set(0, 0, originalWidth, originalHeight);
                    tempBitmap = bitmapRegionLoader.decodeRegion(rect, options);

                    // Next, create a scaled down version of the bitmap so that the blur radius
                    // looks appropriate (tempBitmap will likely be bigger than the final blurred
                    // bitmap, and thus the blur may look smaller if we just used tempBitmap as
                    // the final blurred bitmap).

                    // Note that image width should be a multiple of 4 to avoid
                    // issues with RenderScript allocations.
                    Bitmap scaledBitmap = Bitmap.createScaledBitmap(
                            tempBitmap, scaledWidth, scaledHeight, true);

                    tempBitmap.recycle();

                    // And finally, create a blurred copy for each keyframe.
                    for (int f = 1; f <= mBlurKeyframes; f++) {
                        float desaturateAmount = mMaxGrey / 500f * f / mBlurKeyframes;
                        float blurRadius = 0f;
                        if (mMaxPrescaledBlurPixels > 0) {
                            blurRadius = blurRadiusAtFrame(f);
                        }
                        Bitmap blurredBitmap = blurrer.blurBitmap(
                                scaledBitmap, blurRadius, desaturateAmount);
                        mPictures[f] = new GLPicture(blurredBitmap);
                        blurredBitmap.recycle();
                    }

                    scaledBitmap.recycle();
                    blurrer.destroy();
                }
            }

            recomputeTransformMatrices();
            mCallbacks.requestRender();
        }

        private void recomputeTransformMatrices() {
            float screenToBitmapAspectRatio = mAspectRatio / mBitmapAspectRatio;
            if (screenToBitmapAspectRatio == 0) {
                return;
            }

            // Ensure the bitmap is wider than the screen relatively by applying zoom
            // if necessary. Vary width but keep height the same.
            float zoom = Math.max(1f, 1.15f * screenToBitmapAspectRatio);

            // Total scale factors in both zoom and scale due to aspect ratio.
            float scaledBitmapToScreenAspectRatio = zoom / screenToBitmapAspectRatio;

            // At most pan across 2 screenfuls
            // TODO: if we know the number of home screen pages, use that number here
            float maxPanScreenWidths = Math.min(2, scaledBitmapToScreenAspectRatio);

            mCurrentViewport.left = MathUtil.interpolate(-1f, 1f,
                    MathUtil.interpolate(
                            (1 - maxPanScreenWidths / scaledBitmapToScreenAspectRatio) / 2,
                            (1 + (maxPanScreenWidths - 2) / scaledBitmapToScreenAspectRatio) / 2,
                            mNormalOffsetX));
            mCurrentViewport.right = mCurrentViewport.left + 2f / scaledBitmapToScreenAspectRatio;
            mCurrentViewport.bottom = -1f / zoom;
            mCurrentViewport.top = 1f / zoom;

            float focusAmount = (mBlurKeyframes - mBlurAnimator.currentValue()) / mBlurKeyframes;
            if (mBlurRelatedToArtDetailMode && focusAmount > 0) {
                RectF artDetailViewport = ArtDetailViewport.getInstance().getViewport(mId);
                if (artDetailViewport.width() == 0 || artDetailViewport.height() == 0) {
                    if (!mDemoMode && !mPreview) {
                        // reset art detail viewport
                        ArtDetailViewport.getInstance().setViewport(mId,
                                MathUtil.uninterpolate(-1, 1, mCurrentViewport.left),
                                MathUtil.uninterpolate(1, -1, mCurrentViewport.top),
                                MathUtil.uninterpolate(-1, 1, mCurrentViewport.right),
                                MathUtil.uninterpolate(1, -1, mCurrentViewport.bottom),
                                false);
                    }
                } else {
                    // interpolate
                    mCurrentViewport.left = MathUtil.interpolate(
                            mCurrentViewport.left,
                            MathUtil.interpolate(-1, 1, artDetailViewport.left),
                            focusAmount);
                    mCurrentViewport.top = MathUtil.interpolate(
                            mCurrentViewport.top,
                            MathUtil.interpolate(1, -1, artDetailViewport.top),
                            focusAmount);
                    mCurrentViewport.right = MathUtil.interpolate(
                            mCurrentViewport.right,
                            MathUtil.interpolate(-1, 1, artDetailViewport.right),
                            focusAmount);
                    mCurrentViewport.bottom = MathUtil.interpolate(
                            mCurrentViewport.bottom,
                            MathUtil.interpolate(1, -1, artDetailViewport.bottom),
                            focusAmount);
                }
            }

            Matrix.orthoM(mPMatrix, 0,
                    mCurrentViewport.left, mCurrentViewport.right,
                    mCurrentViewport.bottom, mCurrentViewport.top,
                    1, 10);
        }

        public void drawFrame(float globalAlpha) {
            if (!mHasBitmap) {
                return;
            }

            Matrix.multiplyMM(mMVPMatrix, 0, mVMatrix, 0, mMMatrix, 0);
            Matrix.multiplyMM(mMVPMatrix, 0, mPMatrix, 0, mMVPMatrix, 0);

            float blurFrame = mBlurAnimator.currentValue();
            int lo = (int) Math.floor(blurFrame);
            int hi = (int) Math.ceil(blurFrame);

            float localHiAlpha = (blurFrame - lo);
            if (globalAlpha <= 0) {
                // Nothing to draw
            } else if (lo == hi) {
                // Just draw one
                mPictures[lo].draw(mMVPMatrix, globalAlpha);
            } else if (globalAlpha == 1) {
                // Simple drawing
                mPictures[lo].draw(mMVPMatrix, 1);
                mPictures[hi].draw(mMVPMatrix, localHiAlpha);
            } else {
                // If there's both a global and local alpha, re-compose alphas, to
                // effectively compose hi and lo before composing the result
                // with the background.
                //
                // The math, where a1,a2 are previous alphas and b1,b2 are new alphas:
                //   b1 = a1 * (a2 - 1) / (a1 * a2 - 1)
                //   b2 = a1 * a2
                float newLocalLoAlpha = globalAlpha * (localHiAlpha - 1)
                        / (globalAlpha * localHiAlpha - 1);
                float newLocalHiAlpha = globalAlpha * localHiAlpha;
                mPictures[lo].draw(mMVPMatrix, newLocalLoAlpha);
                mPictures[hi].draw(mMVPMatrix, newLocalHiAlpha);
            }
        }

        public void destroyPictures() {
            for (int i = 0; i < mPictures.length; i++) {
                if (mPictures[i] == null) {
                    continue;
                }

                mPictures[i].destroy();
                mPictures[i] = null;
            }
        }
    }

    public void destroy() {
        mCurrentGLPictureSet.destroyPictures();
        mNextGLPictureSet.destroyPictures();
    }

    public boolean isBlurred() {
        return mIsBlurred;
    }

    public void setIsBlurred(final boolean isBlurred, final boolean artDetailMode) {
        if (artDetailMode && !isBlurred && !mDemoMode && !mPreview) {
            // Reset art detail viewport
            ArtDetailViewport.getInstance().setViewport(0, 0, 0, 0, 0, false);
            ArtDetailViewport.getInstance().setViewport(1, 0, 0, 0, 0, false);
        }

        mBlurRelatedToArtDetailMode = artDetailMode;
        mIsBlurred = isBlurred;
        mBlurAnimator.cancel();
        mBlurAnimator
                .to(isBlurred ? mBlurKeyframes : 0)
                .withDuration(BLUR_ANIMATION_DURATION * (mDemoMode ? 5 : 1))
                .withEndListener(new Runnable() {
                    @Override
                    public void run() {
                        if (isBlurred && artDetailMode) {
                            System.gc();
                        }
                    }
                })
                .start();
        mCallbacks.requestRender();
    }

    public static interface Callbacks {
        void requestRender();
    }
}<|MERGE_RESOLUTION|>--- conflicted
+++ resolved
@@ -345,30 +345,21 @@
                         mPictures[f] = mPictures[0];
                     }
                 } else {
-<<<<<<< HEAD
                     ImageBlurrer blurrer = new ImageBlurrer(mContext);
-=======
                     int sampleSizeTargetHeight, scaledHeight, scaledWidth;
                     if (mMaxPrescaledBlurPixels > 0) {
                         sampleSizeTargetHeight = mHeight / mBlurredSampleSize;
-
-                        // Note that image width should be a multiple of 4 to avoid
-                        // issues with RenderScript allocations.
-                        scaledHeight = Math.max(2, MathUtil.floorEven(
-                                mHeight / mBlurredSampleSize));
-                        scaledWidth = Math.max(4, MathUtil.roundMult4(
-                                (int) (scaledHeight * mBitmapAspectRatio)));
                     } else {
                         sampleSizeTargetHeight = mHeight;
-
-                        // Note that image width should be a multiple of 4 to avoid
-                        // issues with RenderScript allocations.
-                        scaledHeight = Math.max(2, MathUtil.floorEven(mHeight));
-                        scaledWidth = Math.max(4, MathUtil.roundMult4(
-                                (int) (scaledHeight * mBitmapAspectRatio)));
                     }
 
->>>>>>> 9ed446ff
+                    // Note that image width should be a multiple of 4 to avoid
+                    // issues with RenderScript allocations.
+                    scaledHeight = Math.max(2, MathUtil.floorEven(
+                            sampleSizeTargetHeight));
+                    scaledWidth = Math.max(4, MathUtil.roundMult4(
+                            (int) (scaledHeight * mBitmapAspectRatio)));
+
                     // To blur, first load the entire bitmap region, but at a very large
                     // sample size that's appropriate for the final blurred image
                     options.inSampleSize = ImageUtil.calculateSampleSize(
